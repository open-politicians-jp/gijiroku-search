/**
 * 静的データローダー（SPA対応）
 * GitHub Pages用の静的データ読み込み機能
 */

import { Speech, SearchResult, Stats, CommitteeNews, Bill, Question, Manifesto, SearchParams } from '@/types';

class StaticDataLoader {
  private speechesCache: Speech[] = [];
  private committeeNewsCache: CommitteeNews[] = [];
  private billsCache: Bill[] = [];
  private questionsCache: Question[] = [];
  private manifestosCache: Manifesto[] = [];
  private statsCache: Stats | null = null;
  
  private lastCacheTime: number = 0;
  private readonly CACHE_DURATION = 30 * 60 * 1000; // 30分キャッシュ
  
  // GitHub Pages basePath対応
  private getBasePath(): string {
    if (typeof window !== 'undefined') {
      // ブラウザ環境では現在のパスから推測
      const path = window.location.pathname;
      if (path.startsWith('/gijiroku-search/')) {
        return '/gijiroku-search';
      }
    }
    const basePath = process.env.GITHUB_PAGES === 'true' ? '/gijiroku-search' : '';
    return basePath;
  }
  
  private getDataPath(path: string): string {
    const basePath = this.getBasePath();
    const fullPath = `${basePath}${path}`;
    return fullPath;
  }

  /**
   * 分割されたスピーチデータを読み込み
   */
  private async loadSpeechesFromChunks(): Promise<Speech[]> {
    try {
      // インデックスファイルを読み込み
      const indexPath = this.getDataPath('/data/speeches/speeches_index.json');
      const indexResponse = await fetch(indexPath);
      
      if (!indexResponse.ok) {
        console.warn('Speeches index not found, falling back to latest');
        return await this.loadSpeechesFromLatest();
      }
      
      const indexData = await indexResponse.json();
      const totalChunks = indexData.metadata.total_chunks;
      
      // GitHub Pages最適化環境での制限対応
      const isOptimizedEnv = indexData.metadata.optimization_applied;
      if (isOptimizedEnv) {
        console.warn('📊 GitHub Pages optimized environment detected - using reduced dataset');
      }
      
      // 全チャンクを並列読み込み
      const chunkPromises = [];
      for (let i = 1; i <= totalChunks; i++) {
        const chunkPath = this.getDataPath(`/data/speeches/speeches_chunk_${i.toString().padStart(2, '0')}.json`);
        chunkPromises.push(
          fetch(chunkPath)
            .then(response => response.ok ? response.json() : null)
            .catch(() => null)
        );
      }
      
      const chunkResults = await Promise.all(chunkPromises);
      const allSpeeches: Speech[] = [];
      
      for (const chunkData of chunkResults) {
        if (chunkData && chunkData.data) {
          allSpeeches.push(...chunkData.data);
        }
      }
      
      // Speeches loaded from chunks
      return allSpeeches;
      
    } catch (error) {
      console.error('Error loading chunked speeches data:', error);
      return await this.loadSpeechesFromLatest();
    }
  }

  /**
   * 従来のlatest.jsonからスピーチデータを読み込み（フォールバック）
   */
  private async loadSpeechesFromLatest(): Promise<Speech[]> {
    try {
      const speechesPath = this.getDataPath('/data/speeches/speeches_latest.json');
      const response = await fetch(speechesPath);
      
      if (!response.ok) {
        throw new Error(`HTTP ${response.status}: ${response.statusText}`);
      }
      
      const data = await response.json();
      // Speeches loaded from latest.json
      return data.data || [];
      
    } catch (error) {
      console.error('Error loading speeches from latest.json:', error);
      return [];
    }
  }

  /**
   * 利用可能な議事録ファイル一覧を動的に取得
   * YYYYMMDD_HHMMSS命名規則に対応
   */
  private async getAvailableSpeechFiles(): Promise<string[]> {
    try {
      // speeches_index.json から利用可能ファイル一覧を取得
      const indexPath = this.getDataPath('/data/speeches/speeches_index.json');
      const response = await fetch(indexPath);
      
      if (response.ok) {
        const indexData = await response.json();
        if (indexData.available_files) {
          return indexData.available_files.map((filename: string) => 
            this.getDataPath(`/data/speeches/${filename}`)
          );
        }
      }
    } catch (error) {
      console.warn('speeches_index.json読み込み失敗、フォールバックを使用');
    }

    // フォールバック: 現在の統一命名規則ファイル
    const fallbackFiles = [
      'speeches_20250101_000000.json',
      'speeches_20250203_000000.json',
      'speeches_20250210_000000.json',
      'speeches_20250217_000000.json',
      'speeches_20250224_000000.json',
      'speeches_20250303_000000.json',
      'speeches_20250310_000000.json',
      'speeches_20250317_000000.json',
      'speeches_20250324_000000.json',
      'speeches_20250331_000000.json',
      'speeches_20250407_000000.json',
      'speeches_20250414_000000.json',
      'speeches_20250421_000000.json',
      'speeches_20250428_000000.json',
      'speeches_20250501_000000.json',
      'speeches_20250601_000000.json',
      'speeches_latest.json'
    ];

    return fallbackFiles.map(filename => 
      this.getDataPath(`/data/speeches/${filename}`)
    );
  }

  /**
   * 議事録データを読み込み（分割チャンク対応）
   */
  async loadSpeeches(): Promise<Speech[]> {
    if (this.speechesCache.length > 0 && this.isCacheValid()) {
      return this.speechesCache;
    }

    try {
      // Loading speeches data
      
      // 分割データから読み込み（優先）
      const allSpeeches = await this.loadSpeechesFromChunks();
      
      if (allSpeeches.length === 0) {
        console.warn('loadSpeeches: No speech data could be loaded');
        this.speechesCache = [];
        this.updateCacheTime();
        return this.speechesCache;
      }

      // 重複除去（IDベース）
      const uniqueSpeeches = new Map<string, Speech>();
      allSpeeches.forEach(speech => {
        const key = speech.id || `${speech.date}-${speech.speaker}-${speech.text.substring(0, 50)}`;
        if (!uniqueSpeeches.has(key)) {
          uniqueSpeeches.set(key, speech);
        }
      });

      const finalSpeeches = Array.from(uniqueSpeeches.values());
      
      // 日付順でソート（新しい順）
      finalSpeeches.sort((a, b) => b.date.localeCompare(a.date));
      
      
      this.speechesCache = finalSpeeches;
      this.updateCacheTime();
      return this.speechesCache;
      
    } catch (error) {
      console.error('loadSpeeches: Critical error loading speeches:', error);
      return [];
    }
  }

  /**
   * 委員会ニュースデータを読み込み
   */
  async loadCommitteeNews(): Promise<CommitteeNews[]> {
    if (this.committeeNewsCache.length > 0 && this.isCacheValid()) {
      return this.committeeNewsCache;
    }

    try {
      // 委員会ニュースデータ読み込み
      const filesToTry = [
        '/data/committee_news/committee_news_latest.json'
      ].map(path => this.getDataPath(path));

      const allNews: CommitteeNews[] = [];
      const seenTitles = new Set<string>(); // 重複除去用

      for (const filePath of filesToTry) {
        try {
          const response = await fetch(filePath);
          if (response.ok) {
            const data = await response.json();
            const newsItems = Array.isArray(data) ? data : data.data || [];
            
            // 重複除去しながら統合
            for (const item of newsItems) {
              if (item.title && !seenTitles.has(item.title)) {
                seenTitles.add(item.title);
                allNews.push(item);
              }
            }
          }
        } catch (fileError) {
          console.warn(`委員会ニュースファイル読み込みエラー: ${filePath}`, fileError);
          continue;
        }
      }
      
      // 日付順でソート（新しい順）
      allNews.sort((a, b) => {
        const dateA = a.date || a.collected_at;
        const dateB = b.date || b.collected_at;
        return dateB.localeCompare(dateA);
      });
      
      this.committeeNewsCache = allNews;
      this.updateCacheTime();
      
      return this.committeeNewsCache;
    } catch (error) {
      console.error('Error loading committee news:', error);
      return [];
    }
  }

  /**
   * 法案データを読み込み
   */
  async loadBills(): Promise<Bill[]> {
    if (this.billsCache.length > 0 && this.isCacheValid()) {
      return this.billsCache;
    }

    try {
      const filesToTry = [
        '/data/bills/bills_latest.json',
        '/data/bills/bills_realistic_20250617_085841.json',
        '/data/bills/bills_20250617_084742.json',
        '/data/bills/bills_20250611_200440.json'
      ].map(path => this.getDataPath(path));

      for (const filePath of filesToTry) {
        try {
          const response = await fetch(filePath);
          if (response.ok) {
            const data = await response.json();
            
<<<<<<< HEAD
            const rawBills = Array.isArray(data) ? data : data.bills || data.data || [];
            
            // データ構造をフロントエンド形式に変換
            this.billsCache = rawBills.map((bill: any) => ({
              bill_number: bill.bill_number || '',
              title: bill.title || '',
              submitter: bill.submitter || '',
              status: bill.status || '',
              status_normalized: bill.status_normalized || bill.status || '',
              session_number: bill.session_number || bill.session || 0,
              detail_url: bill.url || bill.content_url || bill.detail_url || '',
              summary: bill.summary || bill.bill_content || '',
              full_text: bill.bill_content || '',
              committee: bill.committee || '',
              submission_date: bill.submission_date || '',
=======
            // データ構造の変換処理
            const rawBills = Array.isArray(data) ? data : data.bills || data.data || [];
            
            this.billsCache = rawBills.map((bill: any) => ({
              bill_number: bill.bill_number || '',
              title: bill.title || bill.status || '', // statusが実際のタイトルの場合がある
              submitter: bill.submitter || '',
              status: bill.submission_date || bill.status || '', // submission_dateが実際のステータスの場合がある
              status_normalized: bill.status_normalized || bill.submission_date || bill.status || '',
              session_number: bill.session_number || bill.session || parseInt(bill.bill_number) || 0,
              detail_url: bill.bill_url || bill.url || bill.content_url || bill.detail_url || '',
              summary: bill.summary || bill.bill_summary || bill.bill_content || '',
              committee: bill.committee || '',
              submission_date: bill.submission_date || bill.created_at || bill.collected_at || '',
>>>>>>> f2f6f5c0
              related_urls: (bill.related_links || bill.related_urls || []).map((link: any) => ({
                title: link.title || '関連資料',
                url: link.url || ''
              })),
<<<<<<< HEAD
              collected_at: bill.collected_at || new Date().toISOString(),
              year: bill.year || new Date().getFullYear()
=======
              collected_at: bill.collected_at || bill.created_at || new Date().toISOString(),
              year: bill.year || new Date().getFullYear(),
              full_text: bill.full_text || bill.content || bill.bill_summary || ''
>>>>>>> f2f6f5c0
            }));
            
            this.updateCacheTime();
            return this.billsCache;
          }
        } catch (fileError) {
          continue;
        }
      }
      
      console.warn('No bill files could be loaded');
      this.billsCache = [];
      this.updateCacheTime();
      return this.billsCache;
    } catch (error) {
      console.error('Error loading bills:', error);
      return [];
    }
  }

  /**
   * 質問主意書データを読み込み
   */
  async loadQuestions(): Promise<Question[]> {
    if (this.questionsCache.length > 0 && this.isCacheValid()) {
      return this.questionsCache;
    }

    try {
      const filesToTry = [
        '/data/questions/questions_latest.json',
        '/data/questions/questions_enhanced_20250617_084938.json',
        '/data/questions/questions_20250617_083722.json',
        '/data/questions/questions_20250611_200440.json'
      ].map(path => this.getDataPath(path));

      for (const filePath of filesToTry) {
        try {
          const response = await fetch(filePath);
          if (response.ok) {
            const data = await response.json();
            
            // データ構造の変換処理
            const rawQuestions = Array.isArray(data) ? data : data.questions || data.data || [];
            
            this.questionsCache = rawQuestions.map((question: any) => ({
              title: question.title || '',
              question_number: question.question_number || '',
              questioner: question.questioner || '',
              house: question.house || '衆議院',
              submission_date: question.submission_date || '',
              answer_date: question.answer_date || '',
              question_content: question.question_content || '',
              answer_content: question.answer_content || '',
              question_url: question.question_url || '',
              answer_url: question.answer_url || '',
              category: question.category || '',
              html_links: question.html_links || [],
              pdf_links: question.pdf_links || [],
              collected_at: question.collected_at || new Date().toISOString(),
              year: question.year || new Date().getFullYear(),
              week: question.week || 1
            }));
            
            this.updateCacheTime();
            return this.questionsCache;
          }
        } catch (fileError) {
          continue;
        }
      }
      
      console.warn('No question files could be loaded');
      this.questionsCache = [];
      this.updateCacheTime();
      return this.questionsCache;
    } catch (error) {
      console.error('Error loading questions:', error);
      return [];
    }
  }

  /**
   * 統計データを読み込み
   */
  async loadStats(): Promise<Stats> {
    if (this.statsCache && this.isCacheValid()) {
      return this.statsCache;
    }

    try {
      
      const speeches = await this.loadSpeeches();
      
      if (speeches.length === 0) {
        console.warn('loadStats: No speeches loaded, returning default stats');
        const defaultStats = this.getDefaultStats();
        return defaultStats;
      }
      
      
      // 統計を動的計算
      const stats: Stats = this.calculateStats(speeches);
      
      
      this.statsCache = stats;
      this.updateCacheTime();
      return stats;
    } catch (error) {
      console.error('loadStats: Error loading stats:', error);
      const defaultStats = this.getDefaultStats();
      return defaultStats;
    }
  }

  /**
   * 議事録検索
   */
  async searchSpeeches(params: SearchParams): Promise<SearchResult> {
    const speeches = await this.loadSpeeches();
    return this.performSpeechSearch(speeches, params);
  }

  /**
   * 委員会ニュース検索
   */
  async searchCommitteeNews(params: SearchParams) {
    const news = await this.loadCommitteeNews();
    return this.performCommitteeNewsSearch(news, params);
  }

  /**
   * 法案検索
   */
  async searchBills(params: SearchParams) {
    const bills = await this.loadBills();
    return this.performBillsSearch(bills, params);
  }

  /**
   * 質問主意書検索
   */
  async searchQuestions(params: SearchParams) {
    const questions = await this.loadQuestions();
    return this.performQuestionsSearch(questions, params);
  }

  /**
   * マニフェスト読み込み
   */
  async loadManifestos(): Promise<Manifesto[]> {
    if (this.manifestosCache.length > 0 && this.isCacheValid()) {
      return this.manifestosCache;
    }

    try {
      const response = await fetch(this.getDataPath('/data/manifestos/manifestos_latest.json'));
      if (!response.ok) {
        throw new Error('マニフェストデータの読み込みに失敗しました');
      }

      const data = await response.json();
      this.manifestosCache = data.data || [];
      this.updateCacheTime();
      
      return this.manifestosCache;
    } catch (error) {
      console.error('マニフェスト読み込みエラー:', error);
      return [];
    }
  }

  /**
   * マニフェスト検索
   */
  async searchManifestos(params: SearchParams) {
    const manifestos = await this.loadManifestos();
    return this.performManifestosSearch(manifestos, params);
  }

  /**
   * 統合検索
   */
  async search(params: SearchParams): Promise<SearchResult | any> {
    switch (params.search_type) {
      case 'committee_news':
        return this.searchCommitteeNews(params);
      case 'bills':
        return this.searchBills(params);
      case 'questions':
        return this.searchQuestions(params);
      case 'manifestos':
        return this.searchManifestos(params);
      default:
        return this.searchSpeeches(params);
    }
  }

  // プライベートメソッド

  private isCacheValid(): boolean {
    const now = Date.now();
    return (now - this.lastCacheTime) < this.CACHE_DURATION;
  }

  private updateCacheTime(): void {
    this.lastCacheTime = Date.now();
  }

  private performSpeechSearch(speeches: Speech[], params: SearchParams): SearchResult {
    let filteredSpeeches = [...speeches];

    // テキスト検索
    if (params.q) {
      const query = params.q.toLowerCase();
      filteredSpeeches = filteredSpeeches.filter(speech =>
        speech.text.toLowerCase().includes(query) ||
        speech.speaker.toLowerCase().includes(query) ||
        (speech.party && speech.party.toLowerCase().includes(query))
      );
    }

    // 発言者検索
    if (params.speaker) {
      const speaker = params.speaker.toLowerCase();
      filteredSpeeches = filteredSpeeches.filter(speech =>
        speech.speaker.toLowerCase().includes(speaker)
      );
    }

    // 政党検索
    if (params.party) {
      const party = params.party.toLowerCase();
      filteredSpeeches = filteredSpeeches.filter(speech =>
        speech.party && speech.party.toLowerCase().includes(party)
      );
    }

    // 委員会検索
    if (params.committee) {
      const committee = params.committee.toLowerCase();
      filteredSpeeches = filteredSpeeches.filter(speech =>
        speech.committee.toLowerCase().includes(committee)
      );
    }

    // 日付範囲検索
    if (params.date_from && params.date_to) {
      filteredSpeeches = filteredSpeeches.filter(speech => {
        return speech.date >= params.date_from! && speech.date <= params.date_to!;
      });
    }

    // 日付順でソート（新しい順）
    filteredSpeeches.sort((a, b) => b.date.localeCompare(a.date));

    const total = filteredSpeeches.length;
    const limit = params.limit || 50;
    const offset = params.offset || 0;

    const paginatedSpeeches = filteredSpeeches.slice(offset, offset + limit);

    return {
      speeches: paginatedSpeeches,
      total,
      limit,
      offset,
      has_more: offset + limit < total
    };
  }

  private performCommitteeNewsSearch(news: CommitteeNews[], params: SearchParams) {
    let filteredNews = [...news];

    // テキスト検索
    if (params.q) {
      const query = params.q.toLowerCase();
      filteredNews = filteredNews.filter(item =>
        item.title.toLowerCase().includes(query) ||
        (item.content && item.content.toLowerCase().includes(query))
      );
    }

    // 委員会検索
    if (params.committee) {
      const committee = params.committee.toLowerCase();
      filteredNews = filteredNews.filter(item =>
        item.committee.toLowerCase().includes(committee)
      );
    }

    // 日付範囲検索
    if (params.date_from && params.date_to) {
      filteredNews = filteredNews.filter(item => {
        if (!item.date) return false;
        return item.date >= params.date_from! && item.date <= params.date_to!;
      });
    }

    // 収集日時順でソート（新しい順）
    filteredNews.sort((a, b) => b.collected_at.localeCompare(a.collected_at));

    const total = filteredNews.length;
    const limit = params.limit || 20;
    const offset = params.offset || 0;

    const paginatedNews = filteredNews.slice(offset, offset + limit);

    return {
      news: paginatedNews,
      total,
      limit,
      offset,
      has_more: offset + limit < total
    };
  }

  private performBillsSearch(bills: Bill[], params: SearchParams) {
    let filteredBills = [...bills];

    // テキスト検索
    if (params.q) {
      const query = params.q.toLowerCase();
      filteredBills = filteredBills.filter(bill =>
        bill.title.toLowerCase().includes(query) ||
        (bill.summary && bill.summary.toLowerCase().includes(query))
      );
    }

    // 委員会検索
    if (params.committee) {
      const committee = params.committee.toLowerCase();
      filteredBills = filteredBills.filter(bill =>
        bill.committee.toLowerCase().includes(committee)
      );
    }

    // 提出者検索
    if (params.bill_submitter) {
      const submitter = params.bill_submitter.toLowerCase();
      filteredBills = filteredBills.filter(bill =>
        bill.submitter.toLowerCase().includes(submitter)
      );
    }

    // ステータス検索
    if (params.bill_status) {
      const status = params.bill_status.toLowerCase();
      filteredBills = filteredBills.filter(bill =>
        bill.status.toLowerCase().includes(status) ||
        bill.status_normalized.toLowerCase().includes(status)
      );
    }

    // 日付範囲検索
    if (params.date_from && params.date_to) {
      filteredBills = filteredBills.filter(bill => {
        if (!bill.submission_date) return false;
        return bill.submission_date >= params.date_from! && bill.submission_date <= params.date_to!;
      });
    }

    // 収集日時順でソート（新しい順）
    filteredBills.sort((a, b) => b.collected_at.localeCompare(a.collected_at));

    const total = filteredBills.length;
    const limit = params.limit || 20;
    const offset = params.offset || 0;

    const paginatedBills = filteredBills.slice(offset, offset + limit);

    // URLを正規化・フィルタリング
    const processedBills = paginatedBills.map(bill => ({
      ...bill,
      detail_url: bill.detail_url ? this.normalizeUrl(bill.detail_url) : '',
      related_urls: bill.related_urls ? bill.related_urls
        .map(link => ({
          ...link,
          url: this.normalizeBillUrl(link.url, bill.session_number, bill.bill_number)
        }))
        .filter(link => {
          // 審議経過URLの有効性チェック
          if (link.title?.includes('審議経過') && link.url.includes('keika/')) {
            // URLパターンが正しいかチェック（第217回国会の場合）
            const urlPattern = /keika\/217\d{4}\.htm$/;
            if (!urlPattern.test(link.url)) {
              if (process.env.NODE_ENV === 'development') {
                console.warn(`法案検索: 無効な審議経過URLパターン - ${link.url}`);
              }
              return false;
            }
            // 有効なパターンでも404の可能性があるURLは除外
            const billNumber = link.url.match(/217(\d{4})/)?.[1];
            if (billNumber && parseInt(billNumber) > 200) {
              if (process.env.NODE_ENV === 'development') {
                console.warn(`法案検索: 存在しない可能性のある法案番号 - ${billNumber}`);
              }
              return false;
            }
          }
          return true;
        }) : []
    }));

    return {
      bills: processedBills,
      total,
      limit,
      offset,
      has_more: offset + limit < total
    };
  }

  private performQuestionsSearch(questions: Question[], params: SearchParams) {
    let filteredQuestions = [...questions];

    // テキスト検索
    if (params.q) {
      const query = params.q.toLowerCase();
      filteredQuestions = filteredQuestions.filter(question =>
        (question.title && question.title.toLowerCase().includes(query)) ||
        (question.question_content && question.question_content.toLowerCase().includes(query)) ||
        (question.answer_content && question.answer_content.toLowerCase().includes(query)) ||
        (question.questioner && question.questioner.toLowerCase().includes(query)) ||
        (question.category && question.category.toLowerCase().includes(query))
      );
    }

    // 質問者検索
    if (params.speaker || params.questioner) {
      const questioner = (params.speaker || params.questioner || '').toLowerCase();
      filteredQuestions = filteredQuestions.filter(question =>
        question.questioner && question.questioner.toLowerCase().includes(questioner)
      );
    }

    // 会期番号検索
    if (params.session_number) {
      const sessionNumber = params.session_number;
      filteredQuestions = filteredQuestions.filter(question =>
        question.question_number && question.question_number.includes(sessionNumber)
      );
    }

    // 日付範囲検索
    if (params.date_from && params.date_to) {
      filteredQuestions = filteredQuestions.filter(question => {
        if (!question.submission_date) return false;
        return question.submission_date >= params.date_from! && question.submission_date <= params.date_to!;
      });
    }

    // カテゴリ検索
    if (params.committee) {
      const category = params.committee.toLowerCase();
      filteredQuestions = filteredQuestions.filter(question =>
        question.category && question.category.toLowerCase().includes(category)
      );
    }

    // 提出日順でソート（新しい順）、フォールバックは収集日時
    filteredQuestions.sort((a, b) => {
      const dateA = a.submission_date || a.collected_at;
      const dateB = b.submission_date || b.collected_at;
      return dateB.localeCompare(dateA);
    });

    const total = filteredQuestions.length;
    const limit = params.limit || 20;
    const offset = params.offset || 0;

    const paginatedQuestions = filteredQuestions.slice(offset, offset + limit);

    // HTMLリンクとPDFリンクのURLを正規化
    const processedQuestions = paginatedQuestions.map(question => ({
      ...question,
      html_links: question.html_links ? question.html_links.map(link => ({
        ...link,
        url: this.normalizeUrl(link.url)
      })) : [],
      pdf_links: question.pdf_links ? question.pdf_links.map(link => ({
        ...link,
        url: this.normalizeUrl(link.url)
      })) : [],
      question_url: question.question_url ? this.normalizeUrl(question.question_url) : '',
      answer_url: question.answer_url ? this.normalizeUrl(question.answer_url) : ''
    }));

    return {
      questions: processedQuestions,
      total,
      limit,
      offset,
      has_more: offset + limit < total
    };
  }

  private performManifestosSearch(manifestos: Manifesto[], params: SearchParams) {
    let filteredManifestos = [...manifestos];

    // テキスト検索
    if (params.q) {
      const query = params.q.toLowerCase();
      filteredManifestos = filteredManifestos.filter(manifesto =>
        manifesto.title.toLowerCase().includes(query) ||
        manifesto.content.toLowerCase().includes(query) ||
        manifesto.party.toLowerCase().includes(query) ||
        (manifesto.category && manifesto.category.toLowerCase().includes(query))
      );
    }

    // 政党検索
    if (params.party) {
      const party = params.party.toLowerCase();
      filteredManifestos = filteredManifestos.filter(manifesto =>
        manifesto.party.toLowerCase().includes(party) ||
        (manifesto.party_aliases && manifesto.party_aliases.some(alias => 
          alias.toLowerCase().includes(party)
        ))
      );
    }

    // カテゴリ検索（委員会パラメータを流用）
    if (params.committee) {
      const category = params.committee.toLowerCase();
      filteredManifestos = filteredManifestos.filter(manifesto =>
        manifesto.category && manifesto.category.toLowerCase().includes(category)
      );
    }

    // 年検索（日付範囲を年として使用）
    if (params.date_from) {
      const yearFrom = parseInt(params.date_from);
      if (!isNaN(yearFrom)) {
        filteredManifestos = filteredManifestos.filter(manifesto =>
          manifesto.year >= yearFrom
        );
      }
    }

    if (params.date_to) {
      const yearTo = parseInt(params.date_to);
      if (!isNaN(yearTo)) {
        filteredManifestos = filteredManifestos.filter(manifesto =>
          manifesto.year <= yearTo
        );
      }
    }

    // 収集日時順でソート（新しい順）
    filteredManifestos.sort((a, b) => b.collected_at.localeCompare(a.collected_at));

    const total = filteredManifestos.length;
    const limit = params.limit || 20;
    const offset = params.offset || 0;

    const paginatedManifestos = filteredManifestos.slice(offset, offset + limit);

    return {
      manifestos: paginatedManifestos,
      total,
      limit,
      offset,
      has_more: offset + limit < total
    };
  }

  private normalizeUrl(url: string): string {
    if (!url) return '';
    
    // 既に完全なURLの場合はそのまま返す
    if (url.startsWith('http')) {
      return url;
    }
    
    // 相対パス「../../../」を処理
    if (url.startsWith('../')) {
      const cleanPath = url.replace(/^\.\.\/+/, '');
      return `https://www.shugiin.go.jp/internet/${cleanPath}`;
    }
    
    // その他の相対パス
    if (url.startsWith('/')) {
      return `https://www.shugiin.go.jp${url}`;
    }
    
    // 相対パス（現在ディレクトリ）
    return `https://www.shugiin.go.jp/internet/itdb_shitsumon.nsf/html/shitsumon/${url}`;
  }

  private normalizeBillUrl(url: string, sessionNumber: number, billNumber: string): string {
    if (!url) return '';
    
    // 通常のURL正規化を適用
    return this.normalizeUrl(url);
  }

  private calculateStats(speeches: Speech[]): Stats {
    
    // 政党別集計
    const partyCount: { [key: string]: number } = {};
    const speakerCount: { [key: string]: number } = {};
    const committeeCount: { [key: string]: number } = {};
    
    let minDate = '';
    let maxDate = '';

    speeches.forEach((speech, index) => {
      // データ品質チェック（最初の10件）
      
      // 政党集計（null値のチェック）
      if (speech.party && speech.party.trim() !== '') {
        const party = speech.party.trim();
        partyCount[party] = (partyCount[party] || 0) + 1;
      }
      
      // 発言者集計
      if (speech.speaker && speech.speaker.trim() !== '') {
        const speaker = speech.speaker.trim();
        speakerCount[speaker] = (speakerCount[speaker] || 0) + 1;
      }
      
      // 委員会集計
      if (speech.committee && speech.committee.trim() !== '') {
        const committee = speech.committee.trim();
        committeeCount[committee] = (committeeCount[committee] || 0) + 1;
      }
      
      // 日付範囲
      if (speech.date && speech.date.trim() !== '') {
        const date = speech.date.trim();
        if (!minDate || date < minDate) minDate = date;
        if (!maxDate || date > maxDate) maxDate = date;
      }
    });


    // 上位項目をソート
    const topParties = Object.entries(partyCount)
      .sort(([,a], [,b]) => b - a)
      .slice(0, 10);
      
    const topSpeakers = Object.entries(speakerCount)
      .sort(([,a], [,b]) => b - a)
      .slice(0, 20);
      
    const topCommittees = Object.entries(committeeCount)
      .sort(([,a], [,b]) => b - a)
      .slice(0, 15);


    return {
      total_speeches: speeches.length,
      top_parties: topParties,
      top_speakers: topSpeakers,
      top_committees: topCommittees,
      date_range: {
        from: minDate,
        to: maxDate
      },
      last_updated: new Date().toISOString()
    };
  }

  private getDefaultStats(): Stats {
    return {
      total_speeches: 0,
      top_parties: [],
      top_speakers: [],
      top_committees: [],
      date_range: {
        from: '',
        to: ''
      },
      last_updated: new Date().toISOString()
    };
  }
}

// シングルトンインスタンス
export const dataLoader = new StaticDataLoader();<|MERGE_RESOLUTION|>--- conflicted
+++ resolved
@@ -280,23 +280,6 @@
           if (response.ok) {
             const data = await response.json();
             
-<<<<<<< HEAD
-            const rawBills = Array.isArray(data) ? data : data.bills || data.data || [];
-            
-            // データ構造をフロントエンド形式に変換
-            this.billsCache = rawBills.map((bill: any) => ({
-              bill_number: bill.bill_number || '',
-              title: bill.title || '',
-              submitter: bill.submitter || '',
-              status: bill.status || '',
-              status_normalized: bill.status_normalized || bill.status || '',
-              session_number: bill.session_number || bill.session || 0,
-              detail_url: bill.url || bill.content_url || bill.detail_url || '',
-              summary: bill.summary || bill.bill_content || '',
-              full_text: bill.bill_content || '',
-              committee: bill.committee || '',
-              submission_date: bill.submission_date || '',
-=======
             // データ構造の変換処理
             const rawBills = Array.isArray(data) ? data : data.bills || data.data || [];
             
@@ -311,19 +294,13 @@
               summary: bill.summary || bill.bill_summary || bill.bill_content || '',
               committee: bill.committee || '',
               submission_date: bill.submission_date || bill.created_at || bill.collected_at || '',
->>>>>>> f2f6f5c0
               related_urls: (bill.related_links || bill.related_urls || []).map((link: any) => ({
                 title: link.title || '関連資料',
                 url: link.url || ''
               })),
-<<<<<<< HEAD
-              collected_at: bill.collected_at || new Date().toISOString(),
-              year: bill.year || new Date().getFullYear()
-=======
               collected_at: bill.collected_at || bill.created_at || new Date().toISOString(),
               year: bill.year || new Date().getFullYear(),
               full_text: bill.full_text || bill.content || bill.bill_summary || ''
->>>>>>> f2f6f5c0
             }));
             
             this.updateCacheTime();
