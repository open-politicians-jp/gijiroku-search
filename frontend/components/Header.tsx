--- conflicted
+++ resolved
@@ -13,13 +13,9 @@
   const [isMobileMenuOpen, setIsMobileMenuOpen] = useState(false);
 
   const navigationItems = [
-    { key: 'search', icon: Search, label: '検索', href: '/' },
+    { key: 'search', icon: Search, label: '検索', href: '/', onClick: () => onPageChange?.('search') },
     { key: 'summaries', icon: Bot, label: '議会要約', href: '/summaries', badge: 'Beta' },
-<<<<<<< HEAD
-    { key: 'manifestos', icon: FileText, label: 'マニフェスト', onClick: () => onPageChange?.('manifestos') },
-=======
     { key: 'manifestos', icon: FileText, label: 'マニフェスト', href: '/manifestos' },
->>>>>>> 0eb0be5e
     { key: 'legislators', icon: Users, label: '議員一覧', href: '/legislators' },
     { key: 'stats', icon: BarChart3, label: '統計', onClick: () => onPageChange?.('stats') },
     { key: 'about', icon: Info, label: 'About', onClick: () => onPageChange?.('about') }
